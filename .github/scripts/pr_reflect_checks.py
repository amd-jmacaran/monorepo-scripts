#!/usr/bin/env python3

"""
PR Checks Reflection Script
-----------------------------
This script polls the status of checks on fanned-out pull requests (in sub-repositories)
and reflects them as synthetic checks on the original monorepo pull request.

Each fanned-out PR must use the naming convention:
    monorepo-pr-<pr_number>-<subtree>

Arguments:
    --repo      : Full     --repo      : Full repository name (e.g., org/repo)
 name (e.g., org/repo)
    --pr        : Pull request number
    --config    : OPTIONAL, path to the repos-config.json file
    --dry-run   : If set, will only log actions without making changes.
    --debug     : If set, enables detailed debug logging.

Example Usage:
    To run in debug mode and perform a dry-run (no changes made):
        python pr-reflect-checks.py --repo ROCm/rocm-libraries --pr 123 --debug --dry-run
"""

import argparse
import logging
from typing import List, Optional

from github_api_client import GitHubAPIClient
from repo_config_model import RepoEntry
from config_loader import load_repo_config
from utils_fanout_naming import FanoutNaming

logger = logging.getLogger(__name__)

def parse_arguments(argv: Optional[List[str]] = None) -> argparse.Namespace:
    """Parse command-line arguments."""
    parser = argparse.ArgumentParser(description="Reflect fanned-out PR checks onto the monorepo PR.")
    parser.add_argument("--repo", required=True, help="Full repository name (e.g., org/repo)")
    parser.add_argument("--pr", required=True, type=int, help="Pull request number")
    parser.add_argument("--config", required=False, default=".github/repos-config.json", help="Path to the repos-config.json file")
    parser.add_argument("--dry-run", action="store_true", help="If set, only logs actions without making changes.")
    parser.add_argument("--debug", action="store_true", help="If set, enables detailed debug logging.")
    return parser.parse_args(argv)

def main(argv: Optional[List[str]] = None) -> None:
    """Main function to execute the PR checks reflection logic."""
    args = parse_arguments(argv)
    logging.basicConfig(
        level=logging.DEBUG if args.debug else logging.INFO
    )
    client = GitHubAPIClient()
    config = load_repo_config(args.config)
    monorepo_branch = client.get_branch_name_for_pr(args.repo, args.pr)
    monorepo_pr_sha = client.get_head_sha_for_pr(args.repo, args.pr)
    monorepo_checks = {
        check["name"]: check
        for check in client.get_check_runs_for_ref(args.repo, monorepo_branch)
    }
    for entry in config:
        subrepo = entry.url
        branch = FanoutNaming.compute_branch_name(args.pr, entry.name)
        pr = client.get_pr_by_head_branch(subrepo, branch)
        if not pr:
            logger.info(f"No open PR found in {subrepo} for branch {branch}")
            continue
        checks = client.get_check_runs_for_ref(subrepo, branch)
        for check in checks:
            synthetic_name = f"{entry.name}: {check['name']}"
            status = check["status"]
            details_url = check.get("details_url", "")
            conclusion = check.get("conclusion", None)
            completed_at = check.get("completed_at", None)
            title = check.get("output", {}).get("title", synthetic_name)
            summary = check.get("output", {}).get("summary", "")
            existing = monorepo_checks.get(synthetic_name)
            needs_update = (
                not existing or
                existing["status"] != status or
                existing.get("conclusion") != conclusion or
                existing.get("output", {}).get("summary") != summary
            )
            if not needs_update:
                logger.debug(f"Skipped unchanged check: {synthetic_name}")
                continue
            logger.info(f"Reflecting check: {synthetic_name}")
            if not args.dry_run:
                client.upsert_check_run(
                    args.repo, synthetic_name, monorepo_pr_sha,
<<<<<<< HEAD
                    status, details_url, conclusion, summary
=======
                    status, details_url, conclusion, completed_at,
                    title, summary
>>>>>>> 5b144b77
                )
            else:
                logger.info(f"Dry run: would reflect check: {check}")

if __name__ == "__main__":
    main()<|MERGE_RESOLUTION|>--- conflicted
+++ resolved
@@ -87,12 +87,8 @@
             if not args.dry_run:
                 client.upsert_check_run(
                     args.repo, synthetic_name, monorepo_pr_sha,
-<<<<<<< HEAD
-                    status, details_url, conclusion, summary
-=======
                     status, details_url, conclusion, completed_at,
                     title, summary
->>>>>>> 5b144b77
                 )
             else:
                 logger.info(f"Dry run: would reflect check: {check}")
