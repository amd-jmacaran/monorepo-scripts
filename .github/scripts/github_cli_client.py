--- conflicted
+++ resolved
@@ -25,10 +25,7 @@
 logger = logging.getLogger(__name__)
 
 class GitHubCLIClient:
-<<<<<<< HEAD
-=======
 
->>>>>>> 5b144b77
     def __init__(self) -> None:
         """Initialize the GitHub CLI client."""
         if not self._gh_available():
