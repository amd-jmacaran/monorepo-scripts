--- conflicted
+++ resolved
@@ -54,10 +54,7 @@
         env:
           APP_ID: ${{ secrets.APP_ID }}
           APP_PRIVATE_KEY: ${{ secrets.APP_PRIVATE_KEY }}
-<<<<<<< HEAD
-=======
           APP_INSTALLATION_ID: ${{ secrets.APP_INSTALLATION_ID }}
->>>>>>> c01ced63
         run: |
           if [ "${{ github.event_name }}" = "workflow_run" ]; then
             BRANCH_NAME="${{ github.event.workflow_run.head_branch }}"
